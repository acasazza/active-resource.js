# Implements an interface according the JSON API standard defined by (http://jsonapi.org/format/)
#
# @example JSON API format
#   response = {
#     data: {
#       id: "10",
#       type: "merchants", # plural type name
#       attributes: {
#         name: "...",
#         balance: "...",
#       },
#       links: {
#         self: "https://app.getoccasion.com/api/v1/merchants/10"
#       },
#       relationships: {
#         products: [
#           { id: "1202", type: "products" },
#           { id: "1203", type: "products" }
#         ]
#       }
#     },
#     included: [
#       { id: "1202", type: "products", attributes: { title: "..." } },
#       { id: "1203", type: "products", attributes: { title: "..." } }
#     ]
#   }
#
ActiveResource.Interfaces.JsonApi = class ActiveResource::Interfaces::JsonApi extends ActiveResource::Interfaces::Base
  # Makes an HTTP request to a url with data
  #
  # @note Uses base request, but checks to make sure response is in JSON API format
  #
  # @param [String] url the url to query
  # @param [String] method the HTTP verb to use for the request
  # @param [Object] data the data to send to the server
  request: (url, method, data) ->
    super
    .then (response) ->
      throw "Response from #{url} was not in JSON API format" unless response.data?.data? || response.status == 204
      response.data

  #---------------------------------------------------------------------------
  #---------------------------------------------------------------------------
  #                        FORMAT CONVERSION FUNCTIONS
  #                  (convert to/from underscored/camelcase)
  #               JSON format / Javascript format respectively
  #---------------------------------------------------------------------------
  #---------------------------------------------------------------------------

  # Converts an object's attributes to underscore format
  #
  # @note Usually the attributes are in camelCase format, the standard for Javascript
  #
  # @param [Object] the object to convert the attributes of to underscore format
  # @return [Object] the object with attributes in underscore format
  toUnderscored: (object) ->
    underscored = {}
    for k, v of object
      underscored[s.underscored(k)] =
        if _.isArray(v)
          _.map v, (i) ->
            this.toUnderscored(i)
        else if _.isObject(v) && !v.isA?(ActiveResource::Base) && !v.isA?(ActiveResource::Collection) && !_.isDate(v)
          this.toUnderscored(v)
        else
          v

    underscored

  # Converts an object's attributes to camelCase format
  #
  # @note Usually the attributes are in underscore format, the standard for data
  #   from a Rails server
  #
  # @param [Object] the object to convert the attributes of to camelCase format
  # @return [Object] the object with attributes in camelCase format
  toCamelCase: (object) ->
    camelized = {}
    for k, v of object
      camelized[s.camelize(k)] =
        if _.isArray(v)
          _.map v, (i) ->
            this.toCamelCase(i)
        else if _.isObject(v) && !v.isA?(ActiveResource::Base) && !v.isA?(ActiveResource::Collection)
          this.toCamelCase(v)
        else
          v

    camelized

  #---------------------------------------------------------------------------
  #---------------------------------------------------------------------------
  #                 JSONAPI GET REQUEST FORMATTING FUNCTIONS
  #                 (build sparse fieldsets, include trees)
  #---------------------------------------------------------------------------
  #---------------------------------------------------------------------------

  # Takes in an object of modelName/fieldArray pairs and joins the fieldArray into a string
  #
  # @note Used in constructing queryParams of GET queries
  #
  # @example
  #   { order: ['id', 'updatedAt'] } # => { order: 'id,updated_at' }
  #
  # @param [Object] fields the object containing field data to be built into a fieldSet
  # @return [Object] the built field set
  #
  # 1. Go through each key of the object, map its array of fields to underscored fields
  # 2. Take the mapped array of fields and join them, replacing the value of the key with the joined string
  buildSparseFieldset: (fields) ->
    _.mapObject fields, (fieldArray) ->
      _.map(fieldArray, (f) -> s.underscored(f)).join()

  # Takes in an array of include objects (strings, nested strings in objects) and turns them into a
  # dotted include tree
  #
  # @note Used in constructing queryParams of GET queries
  #
  # @example
  #   ['merchant','products'] # => 'merchant,products'
  #
  # @example
  #   ['merchant',{ products: ['orders','venue'] }] # => 'merchant,products.orders,products.venue'
  #
  # @param [Object] includes the array containing includes to build into an include tree
  # @return [Object] the built include tree
  #
  # 1. Iterate over each include, adding each as a formatted string to includeStrArray
  # 2. If include is object, format it by passing it into function buildNestedIncludes that
  #    takes an object { transactions: ... } and recurses over it to produce an array of
  #    strings like ['transactions.X','transactions.Y']
  #    * The object can be of three forms:
  #      1. { transactions: 'include' }
  #      2. { transactions: ['includes','includes2'] }
  #      3. { transactions: { deeperInclude: ... } }
  #    * If of form 1 or 2, it returns an array of strings with the modelName followed by the include name
  #      ['transactions.includes','transactions.includes2']
  #    * If of form 3, it recurses, passing the value { deeperInclude: ... } into buildNestedIncludes and
  #      eventually returning an array of strings ['transactions.deeperInclude.X','transactions.deeperInclude.Y']
  # 3. If include is string, it is formatted
  # 4. Return the includeStrArray as a ',' joined string
  buildIncludeTree: (includes) ->
    buildNestedIncludes = (object) ->
      modelName = s.underscored(_.keys(object)[0])
      value = _.values(object)[0]

      includeCollection =
        ActiveResource::Collection.build([value]).flatten().map((item) ->
          if _.isString(item)
            _.map(item.split(','), (i) -> s.underscored(i))
          else if _.isObject(item)
            buildNestedIncludes(item)
        ).flatten()

      includeCollection.map((i) -> "#{modelName}.#{i}").toArray()

    ActiveResource::Collection.build(includes).inject([], (includeStrArray, include) ->
      if _.isObject(include)
        includeStrArray.push buildNestedIncludes(include)...
        includeStrArray
      else
        includeStrArray.push s.underscored(include)
        includeStrArray
    ).join()

  # Builds a list of sorting params based on an object that defines asc/desc ordering
  #
  # @example
  #   { updatedAt: 'asc' } # => 'updated_at'
  #
  # @example
  #   { createdAt: 'desc', updatedAt: 'asc' }
  #   # => '-created_at,updated_at'
  #
  # @param [Object] sortObject the object defining sorting columns
  # @return [String] a JSON API formatted string that defines sorting
  buildSortList: (sortObject) ->
    output = []
    for column, dir of sortObject
      if dir == 'asc'
        output.push s.underscored(column)
      else if dir == 'desc'
        output.push "-#{s.underscored(column)}"

    output.join(',')

  #---------------------------------------------------------------------------
  #---------------------------------------------------------------------------
  #                 JSONAPI POST REQUEST FORMATTING FUNCTIONS
  #          builds resources into a resource document to send in POST,
  #                     PATCH, PUT, and DELETE requests
  #---------------------------------------------------------------------------
  #---------------------------------------------------------------------------

  # Builds a resource identifier (id + type) from a resource
  #
  # @param [ActiveResource::Base] the resource to convert to a resource identifier
  # @return [Object] the resource identifier for the object
  buildResourceIdentifier: (resource) ->
    identifier = { type: resource.klass().queryName }
    if (primaryKeyValue = resource[resource.klass().primaryKey])
      identifier[resource.klass().primaryKey] = primaryKeyValue.toString()
    identifier

  # Builds a relationship object for a resource, given a resource
  #
  # @param [ActiveResource::Base] resource the resource to get relationship data from
  # @return [Object] the built relationship object for the resource
  buildResourceRelationships: (resource, relationships, onlyChanged = false) ->
    output = {}

    _.each relationships, (relationship) =>
      reflection = resource.klass().reflectOnAssociation(relationship)

      target = resource.association(reflection.name).target

      return if (reflection.collection() && target.empty()) || target == null

      output[s.underscored(reflection.name)] = {
        data: this.buildResourceDocument({
          resourceData: target,
          onlyResourceIdentifiers: !reflection.autosave(),
          onlyChanged: onlyChanged,
          parentReflection: reflection.inverseOf() || { name: reflection.options['as'] }
        })
      }

    output

  # Builds a resource document in JSON API format to be sent to the server in persistence calls
  #
  # @param [ActiveResource::Base,Array<ActiveResource::Base>] resourceData the resourceData to convert to a resource document
  # @param [Boolean] onlyResourceIdentifiers if true, only renders the primary key/type (a resource identifier)
  #   if false, also renders attributes and relationships
  # @return [Array] an array of resource identifiers, possibly with attributes/relationships
  buildResourceDocument: ({ resourceData, onlyResourceIdentifiers, onlyChanged, parentReflection }) ->
    onlyResourceIdentifiers = onlyResourceIdentifiers || false
    onlyChanged = onlyChanged || false

    data =
      ActiveResource::Collection.build(resourceData).compact().map (resource) =>
        documentResource = this.buildResourceIdentifier(resource)

        unless onlyResourceIdentifiers
          attributes = _.omit(resource.attributes(), resource.klass().primaryKey)
          relationships = _.keys(resource.klass().reflections())

          if parentReflection
            relationships = _.without(relationships, parentReflection.name)

          if onlyChanged
            changedFields = resource.changedFields().toArray()
            attributes = _.pick(attributes, changedFields...)
            relationships = _.intersection(relationships, changedFields)

          documentResource['attributes'] = this.toUnderscored(attributes)
          documentResource['relationships'] = this.buildResourceRelationships(resource, relationships, onlyChanged)

        documentResource

    if _.isArray(resourceData) || (_.isObject(resourceData) && resourceData.isA?(ActiveResource::Collection))
      data.toArray()
    else
      data.first()

  #---------------------------------------------------------------------------
  #---------------------------------------------------------------------------
  #                 JSONAPI RESPONSE CONSTRUCTION FUNCTIONS
  #          (takes JSONAPI responses and builds them into resources)
  #---------------------------------------------------------------------------
  #---------------------------------------------------------------------------

  # Builds a "resource" from the JSON API into an ActiveResource of type `type`
  #
  # @example
  #   Before: Object{ id: '100', type: 'orders', attributes: { verification_code: '...' }, relationships: { ... } }
  #   After:  Order{ id: 100, verificationCode: '...' }
  #
  # @param [Object] data the data of the resource to instantiate
  # @param [Array] includes the array of includes to search for resource relationships in
  # @param [ActiveResource::Base] existingResource an existingResource to use instead of building a new one
  # @param [ActiveResource::Base] parentRelationship the owner relationship name/resource that is building this resource
  # @return [ActiveResource] the built ActiveResource
  buildResource: (data, includes, { existingResource, parentRelationship }) ->
    resource = existingResource || @resourceLibrary.constantize(_.singularize(s.classify(data['type']))).build()

    attributes = data['attributes']

    if data[resource.klass().primaryKey]
      attributes[resource.klass().primaryKey] = data[resource.klass().primaryKey].toString()

<<<<<<< HEAD
=======
    attributes = _.extend(attributes, parentRelationship) if parentRelationship?

>>>>>>> 9715785a
    attributes = @addRelationshipsToAttributes(attributes, data['relationships'], includes, resource)

    resource.__assignFields(this.toCamelCase(attributes))

    resource.__links = _.extend(resource.links(), data['links'])
    resource.klass().reflectOnAllAssociations().each (reflection) ->
      association = resource.association(reflection.name)
<<<<<<< HEAD
      association.__links = _.extend(association.links(),
        _.mapObject(data['relationships']?[s.underscored(reflection.name)]?['links'], (l) =>
          if s.endsWith(l, '/') then l else l + '/'
        )
      )
=======

      if(relationshipLinks = data['relationships']?[s.underscored(reflection.name)]?['links'])?
        association.__links = _.extend(association.links(),
          _.mapObject(relationshipLinks, (l) =>
            if s.endsWith(l, '/') then l else l + '/'
          )
        )
      else if (selfLink = resource.links()['self'])?
        selfLink = if s.endsWith(selfLink, '/') then selfLink else selfLink + '/'
        association.__links = {
          self: selfLink + "relationships/#{reflection.name}",
          related: selfLink + reflection.name
        }
>>>>>>> 9715785a

      relationshipEmpty =
        if _.isObject(relationship = data['relationships']?[s.underscored(reflection.name)]?['data'])
          _.keys(relationship).length == 0
        else if relationship?
          relationship.length == 0
        else
          true

      association.loaded(true) if _.has(attributes, reflection.name) || relationshipEmpty

    resource

  # Interprets all the relationships identified in a resource, searching the `included` part of the response
  #   for each object of each relationship and building it into the resource attributes
  #
  # @example singular relationship
  #   object = {
  #     id: '10', type: 'orders',
  #     attributes: { verification_code: '...' },
  #     relationships: {
  #       product: { data: { id: '1202', type: 'products' } }
  #     }
  #   }
  #  included = [
  #    { id: '1202', type: 'products', attributes: { title: '...' } }
  #  ]
  #
  #   sets attributes['product'] = Product{ id: 1202, title: '...' }
  #   @note (this is the instantiated ActiveResource class for the include)
  #
  # @example plural relationship
  #   object = {
  #     id: '10', type: 'merchants',
  #     attributes: { name: '...' },
  #     relationships: {
  #       products: { data: [{ id: '1202', type: 'products' },{ id: '1203', type: 'products' }] }
  #     }
  #   }
  #  included = [
  #    { id: '1202', type: 'products', attributes: { title: '...' } },
  #    { id: '1202', type: 'products', attributes: { title: '...' } }
  #  ]
  #
  #   sets attributes['products'] = [
  #     Product{ id: 1202, title: '...' },
  #     Product{ id: 1203, title: '...' }
  #   ]
  #
  # @param [Object] attributes the attribute object to build relationships into
  # @param [Object] relationships the object defining the relationships to be built into `attributes`
  # @param [Array] includes the array of includes to search for relationship resources in
  # @param [ActiveResource::Base] resource the resource to get the primary key of
  # @return [Object] the attributes with all relationships built into it
  addRelationshipsToAttributes: (attributes, relationships, includes, resource) ->
    _.each relationships, (relationship, relationshipName) =>
      if(reflection = resource.klass().reflectOnAssociation(s.camelize(relationshipName)))
        parentReflection = reflection.inverseOf()

        if reflection.collection()
          relationshipItems =
            ActiveResource::Collection.build(relationship['data'])
            .map((relationshipMember) =>
              @findIncludeFromRelationship(relationshipMember, includes, resource, parentReflection)
            ).compact()

          attributes[relationshipName] = relationshipItems unless relationshipItems.empty?()
        else if relationship['data']?
          include = @findIncludeFromRelationship(relationship['data'], includes, resource, parentReflection)
          attributes[relationshipName] = include if include?

    attributes

  # Finds a resource in the 'included' collection of the response, based on relationship data taken from another
  #   resource, and builds it into an ActiveResource
  #
  # @example
  #   relationshipData = { id: '1202', type: 'products' }
  #   includes = [{ id: '102', type: 'orders', attributes: { ... }, { id: '1202', type: 'products', attributes: { ... } }]
  #   returns { id: '1202', type: 'products', ... }
  #
  # @param [Object] relationshipData the data defining the relationship to match an include to
  # @param [Array] includes the array of includes to search for relationships in
  # @param [ActiveResource::Base] resource the resource to get the primary key of
  # @return [ActiveResource::Base] the include built into an ActiveResource::Base
  #
  # 1. Build a resource identnfier from the relationship data type and primary key
  # 2. Find the include in `includes` using the resource identifier
  # 3. Build the include into an ActiveResource if it exists
  # 4. Return the built include or null
  findIncludeFromRelationship: (relationshipData, includes, resource, parentReflection) ->
    findConditions = { type: relationshipData.type }
    findConditions[resource.klass().primaryKey] = relationshipData[resource.klass().primaryKey]

    parentRelationship = {}
    parentRelationship[parentReflection.name] = resource if parentReflection?
    if(include = _.findWhere(includes, findConditions))?
      include = @buildResource(include, includes, parentRelationship: parentRelationship)
    include

  # Merges the changes made from a POST/PUT/PATCH call into the resource that called it
  #
  # @param [Object] response The response to pull persisted changes from
  # @param [ActiveResource::Base] the resource to merge persisted changes into
  # @return [ActiveResource::Base] the resource, now persisted, with updated changes
  #
  # 1. Use buildResource to build the changed attributes, relationships, and links into the existing resource
  # 2. Return the built resource
  mergePersistedChanges: (response, resource) ->
    @buildResource(response['data'], response['included'], existingResource: resource)

  # Adds errors in making a POST/PUT/PATCH call into the resource that called it
  #
  # @note The format for resource errors is as follows:
  #   {
  #     "errors": [
  #       {
  #         "source": { "pointer": "/data/attributes/title" },
  #         "code": "blank",
  #         "detail": "Title cannot be blank."
  #       },
  #       {
  #         "source": { "pointer": "/data/relationships/product" },
  #         "code": "blank",
  #         "detail": "Product cannot be blank."
  #       },
  #       {
  #         "source": { "pointer": "/data/relationships/product/data/attributes/title" },
  #         "code": "blank",
  #         "detail": "Title cannot be blank."
  #       }
  #     ]
  #   }
  #
  # @param [Object] response The response to pull errors from
  # @param [ActiveResource::Base] the resource to add errors onto
  # @return [ActiveResource::Base] the unpersisted resource, now with errors
  resourceErrors: (resource, errors) ->
    _.each errors, (error) ->

      attribute = []
      if error['source']['pointer'] == '/data'
        attribute.push 'base'
      else
        _.each error['source']['pointer'].split('/data'), (i) ->
          if(m = i.match(/\/(attributes|relationships|)\/(\w+)/))?
            attribute.push s.camelize(m[2])

      resource.errors().add(attribute.join('.'), s.camelize(error['code']), error['detail'])
    resource

  # De-serializes errors from the error response to GET and DELETE requests,
  # which will be of the form: { source: { parameter: '...' } }
  #
  # @note The format for parameter errors is as follows:
  #   {
  #     "errors": [
  #       {
  #         "source": { "parameter": "a_parameter" },
  #         "code": "invalid",
  #         "detail": "a_parameter was invalid."
  #       }
  #     ]
  #   }
  #
  # @param [Array] errors the errors to de-serialize
  # @return [Collection] the collection of errors
  parameterErrors: (errors) ->
    ActiveResource::Collection.build(errors).map((error) ->
      out = { details: error['detail'] }
      out['parameter'] = s.camelize(error['source']['parameter']) if error['source']?['parameter']?
      out['code'] = s.camelize(error['code'])
      out
    )

  #---------------------------------------------------------------------------
  #---------------------------------------------------------------------------
  #                          HTTP REQUEST METHODS
  #          (takes JSONAPI responses and builds them into resources)
  #---------------------------------------------------------------------------
  #---------------------------------------------------------------------------

  # Make GET request
  #
  # @param [String] url the url to query
  # @param [Object] queryParams query params to send to the server
  get: (url, queryParams = {}) ->
    data = {}
    data['filter']  = this.toUnderscored(queryParams['filter'])       if queryParams['filter']?
    data['fields']  = this.buildSparseFieldset(queryParams['fields']) if queryParams['fields']?
    data['include'] = this.buildIncludeTree(queryParams['include'])   if queryParams['include']?
    if queryParams['sort']?
      data['sort']  = this.buildSortList(queryParams['sort'])
    data['page']    = queryParams['page']                        if queryParams['page']?
    data['limit']   = queryParams['limit']                       if queryParams['limit']?
    data['offset']  = queryParams['offset']                      if queryParams['offset']?

    _this = this
    @request(url, 'GET', data)
    .then (response) ->
      built =
        ActiveResource::CollectionResponse.build(_.flatten([response.data]))
        .map (object) ->
          object = _this.buildResource(object, response.included, {})
          object.assignResourceRelatedQueryParams(queryParams)
          object

      built.links(response.links)

      if _.isArray(response.data) then built else built.first()
    , (errors) ->
      Promise.reject(_this.parameterErrors(errors.response.data['errors']))

  # Make POST request
  #
  # @param [String] url the url to query
  # @param [Object] resourceData the resourceData to send to the server
  # @param [Object] options options that may modify the data sent to the server
  # @option [Boolean] onlyResourceIdentifiers if false, render the attributes and relationships
  #   of each resource into the resource document
  post: (url, resourceData, options = {}) ->
    data = { data: this.buildResourceDocument(resourceData: resourceData, onlyResourceIdentifiers: options['onlyResourceIdentifiers']) }

    unless options['onlyResourceIdentifiers']
      queryParams = resourceData.queryParams()

      data['fields']  = this.buildSparseFieldset(queryParams['fields']) if queryParams['fields']?
      data['include'] = this.buildIncludeTree(queryParams['include'])   if queryParams['include']?

    _this = this
    @request(url, 'POST', data)
    .then (response) ->
      if options['onlyResourceIdentifiers']
        response
      else
        _this.mergePersistedChanges(response, resourceData)
    , (errors) ->
      if options['onlyResourceIdentifiers']
        Promise.reject(errors)
      else
        Promise.reject(_this.resourceErrors(resourceData, errors.response.data['errors']))

  # Make PATCH request
  #
  # @param [String] url the url to query
  # @param [Object] resourceData the resourceData to send to the server
  # @param [Object] options options that may modify the data sent to the server
  #   @see #post
  patch: (url, resourceData, options = {}) ->
    data = {
      data: this.buildResourceDocument({
        resourceData: resourceData,
        onlyResourceIdentifiers: options['onlyResourceIdentifiers'],
        onlyChanged: true
      })
    }

    unless options['onlyResourceIdentifiers']
      queryParams = resourceData.queryParams()

      data['fields']  = this.buildSparseFieldset(queryParams['fields']) if queryParams['fields']?
      data['include'] = this.buildIncludeTree(queryParams['include'])   if queryParams['include']?

    _this = this
    @request(url, 'PATCH', data)
    .then (response) ->
      if options['onlyResourceIdentifiers']
        response
      else
        _this.mergePersistedChanges(response, resourceData)
    , (errors) ->
      if options['onlyResourceIdentifiers']
        Promise.reject(errors)
      else
        Promise.reject(_this.resourceErrors(resourceData, errors.response.data['errors']))

  # Make PUT request
  #
  # @param [String] url the url to query
  # @param [Object] resourceData the resourceData to send to the server
  # @param [Object] options options that may modify the data sent to the server
  #   @see #post
  put: (url, resourceData, options = {}) ->
    data = { data: this.buildResourceDocument(resourceData: resourceData, onlyResourceIdentifiers: options['onlyResourceIdentifiers']) }

    unless options['onlyResourceIdentifiers']
      queryParams = resourceData.queryParams()

      data['fields']  = this.buildSparseFieldset(queryParams['fields']) if queryParams['fields']?
      data['include'] = this.buildIncludeTree(queryParams['include'])   if queryParams['include']?

    _this = this
    @request(url, 'PUT', data)
    .then (response) ->
      if options['onlyResourceIdentifiers']
        response
      else
        _this.mergePersistedChanges(response, resourceData)
    , (errors) ->
      if options['onlyResourceIdentifiers']
        Promise.reject(errors)
      else
        Promise.reject(_this.resourceErrors(resourceData, errors.response.data['errors']))

  # Make DELETE request
  #
  # @note There are two instances where a DELETE request will be made
  #   1. A resource is to be deleted, by calling `DELETE /api/v1/:type/:id`
  #     * In this case, the data will simply be {}
  #   2. A relationship is to have members removed, by calling `DELETE /api/v1/:type/:id/relationships/:relationship`
  #     * In this case, the data will have to be resource identifiers
  #
  # @param [String] url the url to query
  # @param [Object] resourceData the resourceData to send to the server
  # @param [Object] options options that may modify the data sent to the server
  #   @see #post
  delete: (url, resourceData, options = {}) ->
    data =
      if resourceData?
        { data: this.buildResourceDocument(resourceData: resourceData, onlyResourceIdentifiers: true) }
      else
        {}

    _this = this
    @request(url, 'DELETE', data)
    .then null
    , (errors) ->
      if errors.response.data
        Promise.reject(_this.parameterErrors(errors.response.data['errors']))
      else
        Promise.reject(null)<|MERGE_RESOLUTION|>--- conflicted
+++ resolved
@@ -289,11 +289,8 @@
     if data[resource.klass().primaryKey]
       attributes[resource.klass().primaryKey] = data[resource.klass().primaryKey].toString()
 
-<<<<<<< HEAD
-=======
     attributes = _.extend(attributes, parentRelationship) if parentRelationship?
 
->>>>>>> 9715785a
     attributes = @addRelationshipsToAttributes(attributes, data['relationships'], includes, resource)
 
     resource.__assignFields(this.toCamelCase(attributes))
@@ -301,13 +298,6 @@
     resource.__links = _.extend(resource.links(), data['links'])
     resource.klass().reflectOnAllAssociations().each (reflection) ->
       association = resource.association(reflection.name)
-<<<<<<< HEAD
-      association.__links = _.extend(association.links(),
-        _.mapObject(data['relationships']?[s.underscored(reflection.name)]?['links'], (l) =>
-          if s.endsWith(l, '/') then l else l + '/'
-        )
-      )
-=======
 
       if(relationshipLinks = data['relationships']?[s.underscored(reflection.name)]?['links'])?
         association.__links = _.extend(association.links(),
@@ -321,7 +311,6 @@
           self: selfLink + "relationships/#{reflection.name}",
           related: selfLink + reflection.name
         }
->>>>>>> 9715785a
 
       relationshipEmpty =
         if _.isObject(relationship = data['relationships']?[s.underscored(reflection.name)]?['data'])
