--- conflicted
+++ resolved
@@ -57,11 +57,5 @@
 * Fix bug in relationship link name being camelCased in `JsonApi` interface
 * Add `resourceLibrary.strictAttributes` boolean config option. If true, only attributes defined in `klass().attributes()` will
   be in the result of `resource.attributes()`. If false, any non-function properties of the resource will be returned.
-<<<<<<< HEAD
-  
-# Master
-
-=======
->>>>>>> 97778b19
 * Add `afterRequest` callback that is called after GET, POST, PATCH, PUT requests of a resource
   * `afterBuild` will be called on GET, but it is called before any fields are assigned to the resource