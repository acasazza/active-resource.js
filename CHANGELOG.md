### 0.9.0

* Republished activeresource@2.0.11 npm package as active-resource@0.9.0

### 0.9.1

* Removed promises from calls to `Association#assign(save: false)` in favor of synchronous assignment

### 0.9.2

* Added `Base#clone` to clone resources

### 0.9.3

* Added `#errors` to list of objects/properties cloned in `Base#clone`
* Added `afterBuild` callback to Resource classes

### 0.9.4

* Add change tracking to fields, with methods `resource.changed()` and `resource.changedFields()` accessible for seeing
changes to each resource
  * Add `klass().attributes()` for specifying attributes to track.
  * Relationships will automatically be tracked
* Add `CollectionResponse` object that is returned from `GET` requests to collection endpoints
  * Provides pagination helpers when response includes pagination links
* Allow `Interfaces.JsonApi` to be overridden easier by making all helper methods prototype properties

### 0.9.5

* Allow response documents to omit `id`
* Append '/' to relationship links
* Refactor links to add storage capability and fix bugs
* Allow `Interfaces.JsonApi` to create default relationship links using resource self link and reflection name if links not otherwise present

### 0.9.6

* Fix bug in Fields#changedFields collection association new target item finding
* Fix bug in Fields#changedFields resulting from owner relationship resources not being assigned as a field to their children

## 0.9.7

* Add `resourceLibrary.includePolymorphicRepeats` option that if `true` allows primary data’s relationships to send polymorphic
  owner data to the server, despite that data also being the primary data

## 1.0.0-alpha.0

* **Breaking:** Switched from `jQuery.ajax` to `axios`, which have different promise interfaces
* **Breaking:** Switched all references of `attribute` in `errors()` object to `field`:
  * `error.attribute` is now `error.field`
  * `resource.errors().forField(field)` returns a collection of errors where `field.startsWith(field)`
  * `resource.errors().forAttribute(attribute)` is now `resource.errors().detailsForField(field)`
* **Potentially breaking:** Fixed the incorrect `Content-Type` in default request interface (`JsonApi`)
  * Original: `application/json`
  * Correct: `application/vnd.api+json`
* Switch to new build system using `grunt-umd` package instead of `grunt-umd_wrapper`
* Pad `/` on bad URL references to remove ill formatting of query URLs
* Fix bug in relationship link name being camelCased in `JsonApi` interface
* Add `resourceLibrary.strictAttributes` boolean config option. If true, only attributes defined in `klass().attributes()` will
  be in the result of `resource.attributes()`. If false, any non-function properties of the resource will be returned.
* Add `afterRequest` callback that is called after GET, POST, PATCH, PUT requests of a resource
  * `afterBuild` will be called on GET, but it is called before any fields are assigned to the resource
* Add source maps
* Fix bug in array processing in `Interfaces.JsonApi#toCamelCase` and `toUnderscored`
<<<<<<< HEAD
* Use a single instance of `axios` in interfaces, so that `resourceLibrary.interface.axios.request` can be easily stubbed
* Fix bug in Interfaces.JsonApi#toCamelCase that mishandles attributes with arrays of strings as the value
* Add pop and shift to Collection
* Fix JSON API interface sending invalid relationship data format when relationship assigned to null
* Add readOnly and readWrite attributes and only send readWrite attributes to server via JsonApi interface
* Add default error message for timeouts to requests
* Add immutable mode that makes all resources immutable and all behavior conform to this
* Reserve `__super__` attribute from being used publicly
* Add pretty print for `Base.toString()`
=======

## 1.0.0-alpha.1

* Add source map for dist release

### Master

* Allow resources to be provided as values in `where` statements, transforming their primaryKey as value
* Fix bug that left `Relation#select` field classes camelCased in requests
>>>>>>> 76cb02e1
<|MERGE_RESOLUTION|>--- conflicted
+++ resolved
@@ -61,17 +61,6 @@
   * `afterBuild` will be called on GET, but it is called before any fields are assigned to the resource
 * Add source maps
 * Fix bug in array processing in `Interfaces.JsonApi#toCamelCase` and `toUnderscored`
-<<<<<<< HEAD
-* Use a single instance of `axios` in interfaces, so that `resourceLibrary.interface.axios.request` can be easily stubbed
-* Fix bug in Interfaces.JsonApi#toCamelCase that mishandles attributes with arrays of strings as the value
-* Add pop and shift to Collection
-* Fix JSON API interface sending invalid relationship data format when relationship assigned to null
-* Add readOnly and readWrite attributes and only send readWrite attributes to server via JsonApi interface
-* Add default error message for timeouts to requests
-* Add immutable mode that makes all resources immutable and all behavior conform to this
-* Reserve `__super__` attribute from being used publicly
-* Add pretty print for `Base.toString()`
-=======
 
 ## 1.0.0-alpha.1
 
@@ -81,4 +70,12 @@
 
 * Allow resources to be provided as values in `where` statements, transforming their primaryKey as value
 * Fix bug that left `Relation#select` field classes camelCased in requests
->>>>>>> 76cb02e1
+* Use a single instance of `axios` in interfaces, so that `resourceLibrary.interface.axios.request` can be easily stubbed
+* Fix bug in Interfaces.JsonApi#toCamelCase that mishandles attributes with arrays of strings as the value
+* Add pop and shift to Collection
+* Fix JSON API interface sending invalid relationship data format when relationship assigned to null
+* Add readOnly and readWrite attributes and only send readWrite attributes to server via JsonApi interface
+* Add default error message for timeouts to requests
+* Add immutable mode that makes all resources immutable and all behavior conform to this
+* Reserve `__super__` attribute from being used publicly
+* Add pretty print for `Base.toString()`