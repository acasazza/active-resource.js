--- conflicted
+++ resolved
@@ -128,12 +128,8 @@
               expect(@resource.orders().all(cached: true).size()).not.toEqual(0)
 
           it 'queries the first relationship resource with filters', ->
-<<<<<<< HEAD
-            @promise4.then =>
-              expect(requestParams(moxios.requests.mostRecent())).toContain('filter[some]=value&include=transactions')
-=======
-            expect(requestParams(jasmine.Ajax.requests.mostRecent())).toContain('filter[some]=value')
->>>>>>> 7f3ac049
+            @promise4.then =>
+              expect(requestParams(moxios.requests.mostRecent())).toContain('filter[some]=value')
 
         describe '#first()', ->
           beforeEach ->
@@ -221,12 +217,8 @@
                 @result = window.onSuccess.calls.mostRecent().args[0]
 
           it 'queries the first relationship resource with filters', ->
-<<<<<<< HEAD
-            @promise4.then =>
-              expect(requestParams(moxios.requests.mostRecent())).toContain('filter[token]=abc123&include=transactions&limit=1')
-=======
-            expect(requestParams(jasmine.Ajax.requests.mostRecent())).toContain('filter[token]=abc123', 'limit=1')
->>>>>>> 7f3ac049
+            @promise4.then =>
+              expect(requestParams(moxios.requests.mostRecent())).toContain('filter[token]=abc123', 'limit=1')
 
           it 'gets a resource of the relationship', ->
             @promise4.then =>
@@ -256,12 +248,8 @@
                 @resource
 
             it 'uses the correct model name for shallow fields', ->
-<<<<<<< HEAD
               @promise3.then =>
-                expect(requestParams(moxios.requests.mostRecent())).toEqual('fields[orders]=price,verification_code&include=transactions')
-=======
-              expect(requestParams(jasmine.Ajax.requests.mostRecent())).toContain('fields[orders]=price,verification_code')
->>>>>>> 7f3ac049
+                expect(requestParams(moxios.requests.mostRecent())).toContain('fields[orders]=price,verification_code')
 
           describe '#includes()', ->
             beforeEach ->
@@ -620,16 +608,10 @@
                   }
                 }
               },
-<<<<<<< HEAD
-              include: 'transactions'
+              include: 'comments,transactions'
             })
             @promise3.then =>
               expect(moxios.requests.mostRecent().data).toEqual(resourceDocument)
-=======
-              include: 'comments,transactions'
-            }
-            expect(jasmine.Ajax.requests.mostRecent().data()).toEqual(resourceDocument)
->>>>>>> 7f3ac049
 
           it 'builds resource(s) of reflection klass type', ->
             @promise3.then =>
